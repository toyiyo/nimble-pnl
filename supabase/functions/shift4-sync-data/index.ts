--- conflicted
+++ resolved
@@ -422,12 +422,7 @@
         throw new Error('No valid Lighthouse location IDs found for sync');
       }
 
-<<<<<<< HEAD
       // Shared currency parser
-=======
-      // Build list of days to sync (inclusive) in restaurant timezone
-      // Shared currency parser for all days
->>>>>>> 3a2a38cb
       const parseCurrency = (value: string | number | null | undefined): number => {
         if (value === null || value === undefined) return 0;
         if (typeof value === 'number') return value;
@@ -435,7 +430,6 @@
         const parsed = parseFloat(cleaned);
         return Number.isFinite(parsed) ? parsed : 0;
       };
-<<<<<<< HEAD
 
       // Resolve start/end for one call in restaurant timezone
       const startParts = getLocalYMD(startDay, restaurantTimezone);
@@ -663,74 +657,6 @@
 
           lineIndex++;
         }
-=======
-      const daysToSync = getLocalDateRangeDays(startDay, endDay, restaurantTimezone);
-
-      for (const syncDate of daysToSync) {
-        const dayStart = new Date(Date.UTC(syncDate.year, syncDate.month - 1, syncDate.day, 0, 0, 0));
-        const dayEnd = new Date(Date.UTC(syncDate.year, syncDate.month - 1, syncDate.day, 23, 59, 59, 999));
-        const dayStartIso = dayStart.toISOString();
-        const dayEndIso = dayEnd.toISOString();
-        const dayDateString = `${syncDate.year}-${String(syncDate.month).padStart(2, '0')}-${String(syncDate.day).padStart(2, '0')}`;
-
-        let salesSummary;
-        try {
-          salesSummary = await withRetry(
-            () => fetchLighthouseTicketDetails(
-              lighthouseToken,
-              dayStartIso,
-              dayEndIso,
-              locations,
-              'en-US'
-            ),
-            3,
-            750
-          );
-        } catch (err: any) {
-          console.error(`[${dayDateString}] Lighthouse fetch failed:`, err?.message || err);
-          results.errors.push(`[${dayDateString}] Lighthouse fetch failed: ${err?.message || err}`);
-          continue; // proceed to next day
-        }
-
-
-        // Table lacks a matching unique constraint for column-based upsert, so delete+insert to keep rows idempotent.
-        const replaceUnifiedSale = async (payload: any) => {
-          await supabase
-            .from('unified_sales')
-            .delete()
-            .eq('restaurant_id', payload.restaurant_id)
-            .eq('pos_system', payload.pos_system)
-            .eq('external_order_id', payload.external_order_id)
-            .eq('external_item_id', payload.external_item_id);
-
-          return supabase.from('unified_sales').insert(payload);
-        };
-
-        const tickets = Array.isArray(salesSummary.rows) ? salesSummary.rows : [];
-
-        for (const ticket of tickets) {
-          // Skip voided tickets
-          if (ticket.status && typeof ticket.status === 'string' && ticket.status.toLowerCase().includes('void')) {
-            continue;
-          }
-
-          const orderNumber = ticket.orderNumber || ticket.order || ticket.ticket || ticket.ticketNumber;
-          if (!orderNumber) {
-            continue;
-          }
-
-          const locationId = locations[0] ?? null;
-          const merchantId = locationId !== null ? String(locationId) : 'unknown';
-          const chargeId = `${orderNumber}-${merchantId}-${dayDateString}`;
-
-          const subtotal = parseCurrency(ticket.subtotal);
-          const discountTotal = parseCurrency(ticket.discountTotal);
-          const surchargeTotal = parseCurrency(ticket.surchargeTotal);
-          const taxTotal = parseCurrency(ticket.taxTotal);
-          const grandTotal = parseCurrency(ticket.grandTotal);
-
-          const rawData = ticket;
->>>>>>> 3a2a38cb
 
         // Ticket-level discounts
         const ticketDiscounts = Array.isArray(ticket.ticketDiscounts) ? ticket.ticketDiscounts : [];
@@ -742,7 +668,6 @@
           if (!existingIds.has(discountId)) {
             unifiedRows.push({
             restaurant_id: restaurantId,
-<<<<<<< HEAD
             pos_system: 'lighthouse',
             external_order_id: chargeId,
               external_item_id: discountId,
@@ -758,37 +683,11 @@
             updated_at: new Date().toISOString(),
             });
             existingIds.add(discountId);
-=======
-            charge_id: chargeId,
-            merchant_id: merchantId,
-            amount: Math.round(grandTotal * 100),
-            currency: 'USD',
-            status: 'completed',
-            refunded: false,
-            captured: true,
-            created_at_ts: Math.floor(dayStart.getTime() / 1000),
-            created_time: dayStartIso,
-            service_date: dayDateString,
-            service_time: '00:00:00',
-            description: `Ticket ${orderNumber}`,
-            tip_amount: 0,
-            raw_json: rawData,
-            synced_at: new Date().toISOString(),
-            updated_at: new Date().toISOString(),
-          }, {
-            onConflict: 'restaurant_id,charge_id',
-          });
-          if (chargeError) {
-            console.error(`[${dayDateString}] [Lighthouse Sync] shift4_charges upsert error:`, chargeError);
-            results.errors.push(`[${dayDateString}] Charge upsert failed for ticket ${orderNumber}: ${chargeError.message}`);
-            continue;
->>>>>>> 3a2a38cb
           } else {
             duplicatesThisTicket++;
           }
         }
 
-<<<<<<< HEAD
         // Ticket-level fees/surcharges
         const ticketFees = Array.isArray(ticket.ticketFees) ? ticket.ticketFees : [];
         for (const [idx, f] of ticketFees.entries()) {
@@ -846,95 +745,9 @@
             existingIds.add(taxId);
           } else {
             duplicatesThisTicket++;
-=======
-          let lineIndex = 0;
-
-          // Items
-          const items = Array.isArray(ticket.items) ? ticket.items : [];
-          for (const item of items) {
-            if (item.status && typeof item.status === 'string' && item.status.toLowerCase().includes('void')) {
-              continue;
-            }
-            const qty = Number(item.qty) || 0;
-            const itemSubtotal = parseCurrency(item.subtotal);
-            const itemName = item.name || 'Item';
-            const discount = parseCurrency(item.discountTotal);
-            const sur = parseCurrency(item.surTotal);
-
-            const { error: saleError } = await replaceUnifiedSale({
-              restaurant_id: restaurantId,
-              pos_system: 'lighthouse',
-              external_order_id: chargeId,
-              external_item_id: `${chargeId}-item-${lineIndex}`,
-              item_name: itemName,
-              item_type: 'sale',
-              adjustment_type: null,
-              quantity: qty || 1,
-              total_price: itemSubtotal,
-              unit_price: itemSubtotal && qty ? itemSubtotal / qty : null,
-              sale_date: dayDateString,
-              sale_time: '00:00:00',
-              raw_data: item,
-              synced_at: new Date().toISOString(),
-              updated_at: new Date().toISOString(),
-            });
-            if (saleError) {
-              console.error(`[${dayDateString}] [Lighthouse Sync] unified_sales item insert error:`, saleError);
-              results.errors.push(`[${dayDateString}] Item insert failed for ${itemName}: ${saleError.message}`);
-            }
-
-            // Item-level discount
-            if (discount && Math.abs(discount) > 0.0001) {
-              const { error: discountError } = await replaceUnifiedSale({
-                restaurant_id: restaurantId,
-                pos_system: 'lighthouse',
-                external_order_id: chargeId,
-                external_item_id: `${chargeId}-item-discount-${lineIndex}`,
-                item_name: `${itemName} Discount`,
-                item_type: 'discount',
-                adjustment_type: 'discount',
-                total_price: -Math.abs(discount),
-                sale_date: dayDateString,
-                sale_time: '00:00:00',
-                raw_data: item,
-                synced_at: new Date().toISOString(),
-                updated_at: new Date().toISOString(),
-              });
-              if (discountError) {
-                console.error(`[${dayDateString}] [Lighthouse Sync] Item discount insert error for ${itemName}:`, discountError);
-                results.errors.push(`[${dayDateString}] Item discount insert failed for ${itemName}: ${discountError.message}`);
-              }
-            }
-
-            // Item-level surcharge
-            if (sur && Math.abs(sur) > 0.0001) {
-              const { error: feeError } = await replaceUnifiedSale({
-                restaurant_id: restaurantId,
-                pos_system: 'lighthouse',
-                external_order_id: chargeId,
-                external_item_id: `${chargeId}-item-fee-${lineIndex}`,
-                item_name: `${itemName} Surcharge`,
-                item_type: 'service_charge',
-                adjustment_type: 'service_charge',
-                total_price: sur,
-                sale_date: dayDateString,
-                sale_time: '00:00:00',
-                raw_data: item,
-                synced_at: new Date().toISOString(),
-                updated_at: new Date().toISOString(),
-              });
-              if (feeError) {
-                console.error(`[${dayDateString}] [Lighthouse Sync] Item surcharge insert error for ${itemName}:`, feeError);
-                results.errors.push(`[${dayDateString}] Item surcharge insert failed for ${itemName}: ${feeError.message}`);
-              }
-            }
-
-            lineIndex++;
->>>>>>> 3a2a38cb
-          }
-        }
-
-<<<<<<< HEAD
+          }
+        }
+
         // Ticket-level tips from payments
         const payments = Array.isArray(ticket.ticketPayments) ? ticket.ticketPayments : [];
         for (const [idx, p] of payments.entries()) {
@@ -982,119 +795,6 @@
         }
 
         stats.ticketsProcessed++;
-=======
-          // Ticket-level discounts
-          const ticketDiscounts = Array.isArray(ticket.ticketDiscounts) ? ticket.ticketDiscounts : [];
-          for (const [idx, d] of ticketDiscounts.entries()) {
-            const name = Array.isArray(d) ? d[0] : (d?.name || 'Ticket Discount');
-            const amount = Array.isArray(d) ? parseCurrency(d[1]) : parseCurrency(d?.amount);
-            if (!amount) continue;
-            const { error } = await replaceUnifiedSale({
-              restaurant_id: restaurantId,
-              pos_system: 'lighthouse',
-              external_order_id: chargeId,
-              external_item_id: `${chargeId}-discount-${idx}`,
-              item_name: name,
-              item_type: 'discount',
-              adjustment_type: 'discount',
-              total_price: -Math.abs(amount),
-              sale_date: dayDateString,
-              sale_time: '00:00:00',
-              raw_data: d,
-              synced_at: new Date().toISOString(),
-              updated_at: new Date().toISOString(),
-            });
-            if (error) {
-              console.error(`[${dayDateString}] [Lighthouse Sync] Ticket discount insert error for ${name}:`, error);
-              results.errors.push(`[${dayDateString}] Ticket discount insert failed for ${name}: ${error.message}`);
-            }
-          }
-
-          // Ticket-level fees/surcharges
-          const ticketFees = Array.isArray(ticket.ticketFees) ? ticket.ticketFees : [];
-          for (const [idx, f] of ticketFees.entries()) {
-            const name = Array.isArray(f) ? f[0] : (f?.name || 'Fee');
-            const amount = Array.isArray(f) ? parseCurrency(f[4] ?? f[1]) : parseCurrency(f?.grandTotal || f?.amount);
-            if (!amount) continue;
-            const { error } = await replaceUnifiedSale({
-              restaurant_id: restaurantId,
-              pos_system: 'lighthouse',
-              external_order_id: chargeId,
-              external_item_id: `${chargeId}-fee-${idx}`,
-              item_name: name,
-              item_type: 'service_charge',
-              adjustment_type: 'service_charge',
-              total_price: amount,
-              sale_date: dayDateString,
-              sale_time: '00:00:00',
-              raw_data: f,
-              synced_at: new Date().toISOString(),
-              updated_at: new Date().toISOString(),
-            });
-            if (error) {
-              console.error(`[${dayDateString}] [Lighthouse Sync] Fee insert error for ${name}:`, error);
-              results.errors.push(`[${dayDateString}] Fee insert failed for ${name}: ${error.message}`);
-            }
-          }
-
-          // Ticket-level taxes
-          const ticketTaxes = Array.isArray(ticket.ticketTaxes) ? ticket.ticketTaxes : [];
-          for (const [idx, t] of ticketTaxes.entries()) {
-            const name = Array.isArray(t) ? t[0] : (t?.name || 'Tax');
-            const amount = Array.isArray(t) ? parseCurrency(t[1]) : parseCurrency(t?.amount);
-            if (!amount) continue;
-            const { error } = await replaceUnifiedSale({
-              restaurant_id: restaurantId,
-              pos_system: 'lighthouse',
-              external_order_id: chargeId,
-              external_item_id: `${chargeId}-tax-${idx}`,
-              item_name: name,
-              item_type: 'tax',
-              adjustment_type: 'tax',
-              total_price: amount,
-              sale_date: dayDateString,
-              sale_time: '00:00:00',
-              raw_data: t,
-              synced_at: new Date().toISOString(),
-              updated_at: new Date().toISOString(),
-            });
-            if (error) {
-              console.error(`[${dayDateString}] [Lighthouse Sync] Tax insert error for ${name}:`, error);
-              results.errors.push(`[${dayDateString}] Tax insert failed for ${name}: ${error.message}`);
-            }
-          }
-
-          // Ticket-level tips from payments
-          const payments = Array.isArray(ticket.ticketPayments) ? ticket.ticketPayments : [];
-          for (const [idx, p] of payments.entries()) {
-            const tipAmount = Array.isArray(p) ? parseCurrency(p[3]) : parseCurrency(p?.tip);
-            if (!tipAmount) continue;
-            const tenderType = Array.isArray(p) ? p[0] : (p?.tenderType || 'Tip');
-            const { error } = await replaceUnifiedSale({
-              restaurant_id: restaurantId,
-              pos_system: 'lighthouse',
-              external_order_id: chargeId,
-              external_item_id: `${chargeId}-tip-${idx}`,
-              item_name: `${tenderType} Tip`,
-              item_type: 'tip',
-              adjustment_type: 'tip',
-              total_price: tipAmount,
-              sale_date: dayDateString,
-              sale_time: '00:00:00',
-              raw_data: p,
-              synced_at: new Date().toISOString(),
-              updated_at: new Date().toISOString(),
-            });
-            if (error) {
-              console.error(`[${dayDateString}] [Lighthouse Sync] Tip insert error for ${tenderType}:`, error);
-              results.errors.push(`[${dayDateString}] Tip insert failed for ${tenderType}: ${error.message}`);
-            }
-          }
-        }
-
-        // Small delay to avoid hammering the API
-        await new Promise((resolve) => setTimeout(resolve, 100));
->>>>>>> 3a2a38cb
       }
 
       // Update last sync timestamp
