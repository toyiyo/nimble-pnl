--- conflicted
+++ resolved
@@ -4,18 +4,6 @@
 import { Badge } from '@/components/ui/badge';
 import { Skeleton } from '@/components/ui/skeleton';
 import { Tabs, TabsContent, TabsList, TabsTrigger } from '@/components/ui/tabs';
-<<<<<<< HEAD
-import { useRestaurantContext } from '@/contexts/RestaurantContext';
-import { useEmployees } from '@/hooks/useEmployees';
-import { useShifts, useDeleteShift } from '@/hooks/useShifts';
-import { useShiftNotifications } from '@/hooks/useShiftNotifications';
-import { EmployeeDialog } from '@/components/EmployeeDialog';
-import { ShiftDialog } from '@/components/ShiftDialog';
-import { ShiftOfferDialog } from '@/components/ShiftOfferDialog';
-import { OpenShiftDialog } from '@/components/OpenShiftDialog';
-import { ShiftMarketplace } from '@/components/ShiftMarketplace';
-import { ShiftApprovalWorkflow } from '@/components/ShiftApprovalWorkflow';
-=======
 import { Tooltip, TooltipContent, TooltipProvider, TooltipTrigger } from '@/components/ui/tooltip';
 import { useRestaurantContext } from '@/contexts/RestaurantContext';
 import { useEmployees } from '@/hooks/useEmployees';
@@ -33,7 +21,6 @@
 import { PublishScheduleDialog } from '@/components/PublishScheduleDialog';
 import { ChangeLogDialog } from '@/components/ChangeLogDialog';
 import { Unlock, Send, History } from 'lucide-react';
->>>>>>> 8774cf23
 import { 
   Calendar, 
   Plus, 
@@ -45,16 +32,13 @@
   ChevronLeft,
   ChevronRight,
   UserPlus,
-<<<<<<< HEAD
   ArrowRightLeft,
   CheckCircle,
   Bell,
   Share2,
-=======
   CalendarClock,
   CalendarX,
   AlertTriangle,
->>>>>>> 8774cf23
 } from 'lucide-react';
 import { format, startOfWeek, endOfWeek, addWeeks, subWeeks, eachDayOfInterval, isSameDay, parseISO } from 'date-fns';
 import * as dateFnsTz from 'date-fns-tz';
@@ -183,25 +167,19 @@
   const [currentWeekStart, setCurrentWeekStart] = useState(startOfWeek(new Date(), { weekStartsOn: 0 }));
   const [employeeDialogOpen, setEmployeeDialogOpen] = useState(false);
   const [shiftDialogOpen, setShiftDialogOpen] = useState(false);
-<<<<<<< HEAD
   const [shiftOfferDialogOpen, setShiftOfferDialogOpen] = useState(false);
   const [openShiftDialogOpen, setOpenShiftDialogOpen] = useState(false);
-=======
   const [timeOffDialogOpen, setTimeOffDialogOpen] = useState(false);
   const [availabilityDialogOpen, setAvailabilityDialogOpen] = useState(false);
   const [exceptionDialogOpen, setExceptionDialogOpen] = useState(false);
->>>>>>> 8774cf23
   const [selectedEmployee, setSelectedEmployee] = useState<Employee | undefined>();
   const [selectedShift, setSelectedShift] = useState<Shift | undefined>();
   const [shiftToDelete, setShiftToDelete] = useState<Shift | null>(null);
   const [defaultShiftDate, setDefaultShiftDate] = useState<Date | undefined>();
-<<<<<<< HEAD
   const [currentTab, setCurrentTab] = useState('schedule');
-=======
   const [publishDialogOpen, setPublishDialogOpen] = useState(false);
   const [changeLogDialogOpen, setChangeLogDialogOpen] = useState(false);
   const [unpublishDialogOpen, setUnpublishDialogOpen] = useState(false);
->>>>>>> 8774cf23
 
   const weekEnd = endOfWeek(currentWeekStart, { weekStartsOn: 0 });
   const weekDays = eachDayOfInterval({ start: currentWeekStart, end: weekEnd });
@@ -608,7 +586,6 @@
                               {dayShifts.map((shift) => (
                                 <ShiftCard
                                   key={shift.id}
-<<<<<<< HEAD
                                   className="group relative p-2 rounded border bg-card hover:bg-accent/50 transition-colors cursor-pointer"
                                   onClick={() => handleEditShift(shift)}
                                 >
@@ -669,12 +646,10 @@
                                     </Button>
                                   </div>
                                 </div>
-=======
                                   shift={shift}
                                   onEdit={handleEditShift}
                                   onDelete={handleDeleteShift}
                                 />
->>>>>>> 8774cf23
                               ))}
                               <Button
                                 variant="outline"
@@ -699,7 +674,6 @@
       </Card>
         </TabsContent>
 
-<<<<<<< HEAD
         {/* Marketplace Tab */}
         <TabsContent value="marketplace" className="mt-6">
           {activeEmployees.length > 0 ? (
@@ -727,7 +701,6 @@
         {/* Approvals Tab */}
         <TabsContent value="approvals" className="mt-6">
           <ShiftApprovalWorkflow restaurantId={restaurantId} />
-=======
         {/* Time-Off Tab */}
         <TabsContent value="timeoff">
           <Card>
@@ -773,7 +746,6 @@
               </p>
             </CardContent>
           </Card>
->>>>>>> 8774cf23
         </TabsContent>
       </Tabs>
 
@@ -793,7 +765,6 @@
             restaurantId={restaurantId}
             defaultDate={defaultShiftDate}
           />
-<<<<<<< HEAD
           <ShiftOfferDialog
             open={shiftOfferDialogOpen}
             onOpenChange={setShiftOfferDialogOpen}
@@ -807,7 +778,6 @@
             restaurantId={restaurantId}
             defaultDate={defaultShiftDate}
             availablePositions={uniquePositions}
-=======
           <TimeOffRequestDialog
             open={timeOffDialogOpen}
             onOpenChange={setTimeOffDialogOpen}
@@ -822,7 +792,6 @@
             open={exceptionDialogOpen}
             onOpenChange={setExceptionDialogOpen}
             restaurantId={restaurantId}
->>>>>>> 8774cf23
           />
         </>
       )}
