import { Card, CardContent, CardDescription, CardHeader, CardTitle } from '@/components/ui/card';
import { Loader2 } from 'lucide-react';
import { useQuery } from '@tanstack/react-query';
import { supabase } from '@/integrations/supabase/client';
import { format } from 'date-fns';
import { useToast } from '@/hooks/use-toast';
import { ExportDropdown } from './shared/ExportDropdown';
import { generateFinancialReportPDF, generateStandardFilename } from '@/utils/pdfExport';
import { useRevenueBreakdown } from '@/hooks/useRevenueBreakdown';
import { calculateDailySalaryAllocation, calculateDailyContractorAllocation } from '@/utils/compensationCalculations';
<<<<<<< HEAD
import { useState } from 'react';
import { Switch } from '@/components/ui/switch';
import { Label } from '@/components/ui/label';
=======
>>>>>>> e89bd46e

interface IncomeStatementProps {
  restaurantId: string;
  dateFrom: Date;
  dateTo: Date;
}

export function IncomeStatement({ restaurantId, dateFrom, dateTo }: IncomeStatementProps) {
  const { toast } = useToast();
  const [glOnly, setGlOnly] = useState(false);

  // Merge inventory usage (source of truth for COGS) into COGS accounts when no journaled COGS exist
  const mergeInventoryCOGS = (
    cogsAccounts: any[],
    inventoryUsageTotal: number
  ) => {
    const existingCOGSTotal = cogsAccounts.reduce((sum, acc) => sum + (acc.current_balance || 0), 0);
    if (existingCOGSTotal > 0 || inventoryUsageTotal <= 0) return cogsAccounts;

    return [
      ...cogsAccounts,
      {
        id: 'inventory-usage',
        account_code: 'COGS-INV',
        account_name: 'Inventory Usage (unposted)',
        account_type: 'cogs',
        account_subtype: 'cost_of_goods_sold',
        normal_balance: 'debit',
        current_balance: inventoryUsageTotal,
        is_inventory_usage: true,
      },
    ];
  };

  // Merge inventory usage (source of truth for COGS) into COGS accounts when no journaled COGS exist
  const mergeInventoryCOGS = (
    cogsAccounts: any[],
    inventoryUsageTotal: number
  ) => {
    const existingCOGSTotal = cogsAccounts.reduce((sum, acc) => sum + (acc.current_balance || 0), 0);
    if (existingCOGSTotal > 0 || inventoryUsageTotal <= 0) return cogsAccounts;

    return [
      ...cogsAccounts,
      {
        id: 'inventory-usage',
        account_code: 'COGS-INV',
        account_name: 'Inventory Usage (unposted)',
        account_type: 'cogs',
        account_subtype: 'cost_of_goods_sold',
        normal_balance: 'debit',
        current_balance: inventoryUsageTotal,
        is_inventory_usage: true,
      },
    ];
  };

  // Fetch revenue breakdown from categorized POS sales
  const { data: revenueBreakdown, isLoading: revenueLoading } = useRevenueBreakdown(
    restaurantId,
    dateFrom,
    dateTo
  );

  // Fetch restaurant name for exports
  const { data: restaurant } = useQuery({
    queryKey: ['restaurant', restaurantId],
    queryFn: async () => {
      const { data, error } = await supabase
        .from('restaurants')
        .select('name')
        .eq('id', restaurantId)
        .single();
      if (error) throw error;
      return data;
    },
    enabled: !!restaurantId,
  });

  const { data: incomeData, isLoading } = useQuery({
    queryKey: ['income-statement', restaurantId, dateFrom, dateTo],
    queryFn: async () => {
      // Fetch all chart of accounts for this restaurant
      const { data: accounts, error: accountsError } = await supabase
        .from('chart_of_accounts')
        .select('id, account_code, account_name, account_type, account_subtype, normal_balance')
        .eq('restaurant_id', restaurantId)
        .in('account_type', ['revenue', 'expense', 'cogs'])
        .eq('is_active', true)
        .order('account_code');

      if (accountsError) throw accountsError;

      // Fetch journal entry lines for the date range
      const { data: journalLines, error: journalError } = await supabase
        .from('journal_entry_lines')
        .select(`
          account_id,
          debit_amount,
          credit_amount,
          journal_entry:journal_entries!inner(
            entry_date,
            restaurant_id
          )
        `)
        .gte('journal_entry.entry_date', dateFrom.toISOString().split('T')[0])
        .lte('journal_entry.entry_date', dateTo.toISOString().split('T')[0])
        .eq('journal_entry.restaurant_id', restaurantId);

      if (journalError) throw journalError;

      // Calculate balances by account
      const accountBalances = new Map<string, { debits: number; credits: number }>();
      
      journalLines?.forEach((line: any) => {
        const current = accountBalances.get(line.account_id) || { debits: 0, credits: 0 };
        accountBalances.set(line.account_id, {
          debits: current.debits + (line.debit_amount || 0),
          credits: current.credits + (line.credit_amount || 0),
        });
      });

      // Map accounts with their calculated balances
      // Revenue accounts: credits increase, debits decrease (normal balance = credit)
      // Expense/COGS accounts: debits increase, credits decrease (normal balance = debit)
      let accountsWithBalances = accounts?.map(account => {
        const balance = accountBalances.get(account.id) || { debits: 0, credits: 0 };
        let amount = 0;
        
        if (account.account_type === 'revenue') {
          // Revenue: credits - debits (show as positive)
          amount = balance.credits - balance.debits;
        } else {
          // Expenses/COGS: debits - credits (show as positive)
          amount = balance.debits - balance.credits;
        }
        
        return {
          ...account,
          current_balance: amount,
        };
      }) || [];

      // If no journaled COGS, pull inventory usage as accrual COGS and append a synthetic entry
      const totalJournalCOGS = accountsWithBalances
        .filter(a => a.account_type === 'cogs')
        .reduce((sum, acc) => sum + acc.current_balance, 0);

<<<<<<< HEAD
      if (!glOnly && totalJournalCOGS === 0) {
        const { data: inventoryAgg, error: inventoryError } = await supabase
          .from('inventory_transactions')
          .select('sum:sum(total_cost)')
=======
      if (totalJournalCOGS === 0) {
        const { data: inventoryUsage, error: inventoryError } = await supabase
          .from('inventory_transactions')
          .select('total_cost')
>>>>>>> e89bd46e
          .eq('restaurant_id', restaurantId)
          .eq('transaction_type', 'usage')
          .gte('transaction_date', dateFrom.toISOString().split('T')[0])
          .lte('transaction_date', dateTo.toISOString().split('T')[0])
<<<<<<< HEAD
          .maybeSingle();

        if (inventoryError) {
          if (import.meta.env.DEV) {
            console.warn('Failed to fetch inventory usage for COGS:', inventoryError);
          }
        } else {
          const inventoryCOGSTotal = Math.abs(Number(inventoryAgg?.sum) || 0);
=======
          .limit(10000);

        if (inventoryError) {
          console.warn('Failed to fetch inventory usage for COGS:', inventoryError);
        } else {
          const inventoryCOGSTotal = inventoryUsage?.reduce(
            (sum, tx) => sum + Math.abs(Number(tx.total_cost) || 0),
            0
          ) || 0;
>>>>>>> e89bd46e

          if (inventoryCOGSTotal > 0) {
            const mergedCogs = mergeInventoryCOGS(
              accountsWithBalances.filter(a => a.account_type === 'cogs'),
              inventoryCOGSTotal
            );

            accountsWithBalances = [
              ...accountsWithBalances.filter(a => a.account_type !== 'cogs'),
              ...mergedCogs,
            ];
          }
        }
      }

      // Payroll expense fallback: if no payroll expense JE exists, include hourly punches + salary/contractor allocations
      const payrollExpenseJE = accountsWithBalances
        .filter(acc =>
          acc.account_type === 'expense' &&
          (
<<<<<<< HEAD
            acc.account_subtype === 'payroll' ||
=======
            (acc as any).account_subtype === 'payroll' ||
>>>>>>> e89bd46e
            (acc.account_name || '').toLowerCase().includes('payroll')
          )
        )
        .reduce((sum, acc) => sum + acc.current_balance, 0);

<<<<<<< HEAD
      if (!glOnly && payrollExpenseJE === 0) {
=======
      if (payrollExpenseJE === 0) {
>>>>>>> e89bd46e
        const fromStr = dateFrom.toISOString().split('T')[0];
        const toStr = dateTo.toISOString().split('T')[0];

        const { data: hourlyAgg, error: hourlyErr } = await supabase
          .from('daily_labor_costs')
          .select('sum:sum(total_labor_cost)')
          .eq('restaurant_id', restaurantId)
          .gte('date', fromStr)
          .lte('date', toStr)
          .maybeSingle();

        const { data: allocationAgg, error: allocErr } = await supabase
          .from('daily_labor_allocations')
          .select('sum:sum(allocated_cost)')
          .eq('restaurant_id', restaurantId)
          .gte('date', fromStr)
          .lte('date', toStr)
          .maybeSingle();

        if (hourlyErr) {
          console.warn('Failed to fetch hourly labor costs for IS:', hourlyErr);
        }
        if (allocErr) {
          console.warn('Failed to fetch salary/contractor allocations for IS:', allocErr);
        }

        let payrollFallback =
          Math.abs(Number(hourlyAgg?.sum) || 0) + Math.abs(Number(allocationAgg?.sum) || 0);

        // If still zero, derive daily allocations from salary/contractor employees
        if (payrollFallback === 0) {
          const { data: employees, error: empErr } = await supabase
            .from('employees')
            .select('compensation_type, salary_amount, pay_period_type, contractor_payment_amount, contractor_payment_interval, allocate_daily')
            .eq('restaurant_id', restaurantId)
            .eq('is_active', true);

          if (empErr) {
            console.warn('Failed to fetch employees for payroll fallback:', empErr);
          } else if (employees?.length) {
            const msPerDay = 24 * 60 * 60 * 1000;
            const days = Math.floor((dateTo.getTime() - dateFrom.getTime()) / msPerDay) + 1;
            employees.forEach(emp => {
              if (emp.allocate_daily === false) return;
              if (emp.compensation_type === 'salary' && emp.salary_amount && emp.pay_period_type) {
                const daily = calculateDailySalaryAllocation(
                  emp.salary_amount, // cents per pay period
                  emp.pay_period_type as any
                );
                payrollFallback += (daily / 100) * days; // convert cents to dollars
              }
              if (emp.compensation_type === 'contractor' && emp.contractor_payment_amount && emp.contractor_payment_interval) {
                const daily = calculateDailyContractorAllocation(
                  emp.contractor_payment_amount, // cents
                  emp.contractor_payment_interval as any
                );
                payrollFallback += (daily / 100) * days; // cents to dollars
              }
            });
          }
        }

        if (payrollFallback > 0) {
          accountsWithBalances = [
            ...accountsWithBalances,
            {
              id: 'payroll-expense-fallback',
              account_code: 'PAYROLL-EXP',
              account_name: 'Payroll Expense (unposted)',
              account_type: 'expense',
              account_subtype: 'operating_expenses',
              normal_balance: 'debit',
              current_balance: payrollFallback,
              is_payroll_fallback: true,
            },
          ];
        }
      }

      return {
        revenue: accountsWithBalances.filter(a => a.account_type === 'revenue'),
        expenses: accountsWithBalances.filter(a => a.account_type === 'expense'),
        cogs: accountsWithBalances.filter(a => a.account_type === 'cogs'),
      };
    },
    enabled: !!restaurantId,
  });

  const formatCurrency = (amount: number) => {
    return new Intl.NumberFormat('en-US', {
      style: 'currency',
      currency: 'USD',
    }).format(amount);
  };

  const totalRevenue = incomeData?.revenue.reduce((sum, acc) => sum + acc.current_balance, 0) || 0;
  const totalCOGS = incomeData?.cogs.reduce((sum, acc) => sum + acc.current_balance, 0) || 0;
  const totalExpenses = incomeData?.expenses.reduce((sum, acc) => sum + acc.current_balance, 0) || 0;
  
  // Use revenue breakdown data if available, otherwise fall back to journal entries
  const effectiveRevenue = (revenueBreakdown && revenueBreakdown.revenue_categories.length > 0) 
    ? revenueBreakdown.totals.net_revenue 
    : totalRevenue;
  
  const grossProfit = effectiveRevenue - totalCOGS;
  const netIncome = grossProfit - totalExpenses;

  const handleExportCSV = () => {
    const csvRows = [
      ['Income Statement'],
      [`Period: ${format(dateFrom, 'MMM dd, yyyy')} - ${format(dateTo, 'MMM dd, yyyy')}`],
      [''],
    ];
    
    // Revenue Section - Use revenueBreakdown if available, otherwise fall back to incomeData
    if (revenueBreakdown && revenueBreakdown.revenue_categories.length > 0) {
      csvRows.push(['REVENUE']);
      
      // Revenue Categories from POS Sales
      revenueBreakdown.revenue_categories.forEach((category) => {
        csvRows.push([category.account_code, category.account_name, String(category.total_amount)]);
      });
      
      csvRows.push(['', 'Gross Revenue', String(revenueBreakdown.totals.gross_revenue)]);
      
      // Discounts, Refunds & Comps
      if (revenueBreakdown.discount_categories.length > 0 || revenueBreakdown.refund_categories?.length > 0) {
        csvRows.push(['']);
        csvRows.push(['Less: Deductions']);
        
        revenueBreakdown.discount_categories.forEach((category) => {
          csvRows.push([category.account_code, category.account_name, String(-Math.abs(category.total_amount))]);
        });
        
        if (revenueBreakdown.refund_categories) {
          revenueBreakdown.refund_categories.forEach((category) => {
            csvRows.push([category.account_code, category.account_name, String(-Math.abs(category.total_amount))]);
          });
        }
      }
      
      // Net Revenue
      csvRows.push(['', 'Net Sales Revenue', String(revenueBreakdown.totals.net_revenue)]);
      
      // Pass-Through Collections (if any)
      if (revenueBreakdown.totals.sales_tax > 0 || revenueBreakdown.totals.tips > 0) {
        csvRows.push(['']);
        csvRows.push(['OTHER COLLECTIONS (Pass-Through)']);
        
        revenueBreakdown.tax_categories.forEach((category) => {
          csvRows.push([category.account_code, `${category.account_name} (Liability)`, String(category.total_amount)]);
        });
        
        revenueBreakdown.tip_categories.forEach((category) => {
          csvRows.push([category.account_code, `${category.account_name} (Liability)`, String(category.total_amount)]);
        });
      }
    } else {
      // Fallback to journal entries if no POS categorization
      csvRows.push(['Revenue']);
      incomeData!.revenue.forEach(acc => {
        csvRows.push([acc.account_code, acc.account_name, String(acc.current_balance)]);
      });
      csvRows.push(['', 'Total Revenue', String(totalRevenue)]);
    }
    
    csvRows.push(['']);
    
    // COGS Section
    csvRows.push(['Cost of Goods Sold']);
    incomeData!.cogs.forEach(acc => {
      csvRows.push([acc.account_code, acc.account_name, String(acc.current_balance)]);
    });
    csvRows.push(['', 'Total COGS', String(totalCOGS)]);
    csvRows.push(['']);
    csvRows.push(['', 'Gross Profit', String(grossProfit)]);
    csvRows.push(['']);
    
    // Expenses Section
    csvRows.push(['Operating Expenses']);
    incomeData!.expenses.forEach(acc => {
      csvRows.push([acc.account_code, acc.account_name, String(acc.current_balance)]);
    });
    csvRows.push(['', 'Total Expenses', String(totalExpenses)]);
    csvRows.push(['']);
    csvRows.push(['', 'Net Income', String(netIncome)]);
    
    const csvContent = csvRows.map(row => row.join(',')).join('\n');

    const blob = new Blob([csvContent], { type: 'text/csv' });
    const url = window.URL.createObjectURL(blob);
    const a = document.createElement('a');
    const filename = generateStandardFilename(
      'income-statement',
      restaurant?.name || 'restaurant',
      dateFrom,
      dateTo
    );
    a.href = url;
    a.download = `${filename}.csv`;
    document.body.appendChild(a);
    a.click();
    document.body.removeChild(a);
    window.URL.revokeObjectURL(url);

    toast({
      title: 'Export successful',
      description: 'Income statement exported to CSV',
    });
  };

  const handleExportPDF = () => {
    const data = [];
    
    // Revenue Section - Use revenueBreakdown if available, otherwise fall back to incomeData
    if (revenueBreakdown && revenueBreakdown.revenue_categories.length > 0) {
      data.push({ label: 'REVENUE', amount: undefined, isBold: true });
      
      // Revenue Categories from POS Sales
      revenueBreakdown.revenue_categories.forEach((category) => {
        data.push({
          label: `${category.account_code} - ${category.account_name}`,
          amount: category.total_amount,
          indent: 1,
        });
      });
      
      data.push({ label: 'Gross Revenue', amount: revenueBreakdown.totals.gross_revenue, isSubtotal: true });
      
      // Discounts, Refunds & Comps
      if (revenueBreakdown.discount_categories.length > 0 || revenueBreakdown.refund_categories?.length > 0) {
        data.push({ label: '', amount: undefined });
        data.push({ label: 'Less: Deductions', amount: undefined, isBold: true });
        
        revenueBreakdown.discount_categories.forEach((category) => {
          data.push({
            label: `${category.account_code} - ${category.account_name}`,
            amount: -Math.abs(category.total_amount),
            indent: 1,
          });
        });
        
        if (revenueBreakdown.refund_categories) {
          revenueBreakdown.refund_categories.forEach((category) => {
            data.push({
              label: `${category.account_code} - ${category.account_name}`,
              amount: -Math.abs(category.total_amount),
              indent: 1,
            });
          });
        }
      }
      
      // Net Revenue
      data.push({ label: 'Net Sales Revenue', amount: revenueBreakdown.totals.net_revenue, isSubtotal: true });
      
      // Pass-Through Collections (if any)
      if (revenueBreakdown.totals.sales_tax > 0 || revenueBreakdown.totals.tips > 0) {
        data.push({ label: '', amount: undefined });
        data.push({ label: 'OTHER COLLECTIONS (Pass-Through)', amount: undefined, isBold: true });
        
        revenueBreakdown.tax_categories.forEach((category) => {
          data.push({
            label: `${category.account_code} - ${category.account_name} (Liability)`,
            amount: category.total_amount,
            indent: 1,
          });
        });
        
        revenueBreakdown.tip_categories.forEach((category) => {
          data.push({
            label: `${category.account_code} - ${category.account_name} (Liability)`,
            amount: category.total_amount,
            indent: 1,
          });
        });
      }
    } else {
      // Fallback to journal entries if no POS categorization
      data.push({ label: 'REVENUE', amount: undefined, isBold: true });
      incomeData!.revenue.forEach(acc => {
        data.push({
          label: `${acc.account_code} - ${acc.account_name}`,
          amount: acc.current_balance,
          indent: 1,
        });
      });
      data.push({ label: 'Total Revenue', amount: totalRevenue, isSubtotal: true });
    }
    
    data.push({ label: '', amount: undefined });
    
    // COGS Section
    data.push({ label: 'Cost of Goods Sold', amount: undefined, isBold: true });
    incomeData!.cogs.forEach(acc => {
      data.push({
        label: `${acc.account_code} - ${acc.account_name}`,
        amount: acc.current_balance,
        indent: 1,
      });
    });
    data.push({ label: 'Total COGS', amount: totalCOGS, isSubtotal: true });
    data.push({ label: '', amount: undefined });
    data.push({ label: 'Gross Profit', amount: grossProfit, isTotal: true });
    data.push({ label: '', amount: undefined });
    
    // Expenses Section
    data.push({ label: 'Operating Expenses', amount: undefined, isBold: true });
    incomeData!.expenses.forEach(acc => {
      data.push({
        label: `${acc.account_code} - ${acc.account_name}`,
        amount: acc.current_balance,
        indent: 1,
      });
    });
    data.push({ label: 'Total Expenses', amount: totalExpenses, isSubtotal: true });
    data.push({ label: '', amount: undefined });
    data.push({ label: 'Net Income', amount: netIncome, isTotal: true });

    const filename = generateStandardFilename(
      'income-statement',
      restaurant?.name || 'restaurant',
      dateFrom,
      dateTo
    );

    generateFinancialReportPDF({
      title: 'Income Statement',
      restaurantName: restaurant?.name || 'Restaurant',
      dateRange: `For the period ${format(dateFrom, 'MMM dd, yyyy')} - ${format(dateTo, 'MMM dd, yyyy')}`,
      data,
      filename: `${filename}.pdf`,
    });

    toast({
      title: 'Export successful',
      description: 'Income statement exported to PDF',
    });
  };

  if (isLoading || revenueLoading) {
    return (
      <Card>
        <CardContent className="pt-6 flex items-center justify-center py-12">
          <Loader2 className="h-8 w-8 animate-spin text-primary" />
        </CardContent>
      </Card>
    );
  }

  return (
    <Card>
      <CardHeader>
        <div className="flex items-center justify-between">
          <div>
            <CardTitle>Income Statement</CardTitle>
            <CardDescription>
              For the period {format(dateFrom, 'MMM dd, yyyy')} - {format(dateTo, 'MMM dd, yyyy')}
            </CardDescription>
          </div>
          <div className="flex items-center gap-4">
            <div className="flex items-center space-x-2">
              <Switch id="gl-only" checked={glOnly} onCheckedChange={setGlOnly} />
              <Label htmlFor="gl-only">GL-only (no unposted accruals)</Label>
            </div>
            <ExportDropdown onExportCSV={handleExportCSV} onExportPDF={handleExportPDF} />
          </div>
        </div>
      </CardHeader>
      <CardContent>
        <div className="space-y-6">
          {/* Revenue Section - Enhanced with POS Sales Breakdown */}
          <div>
            <h3 className="font-semibold text-lg mb-3 flex items-center gap-2">
              <div className="h-1 w-8 bg-gradient-to-r from-green-500 to-emerald-600 rounded-full" />
              REVENUE
            </h3>
            <div className="space-y-2">
              {revenueBreakdown && revenueBreakdown.revenue_categories.length > 0 ? (
                <>
                  {/* Revenue Categories from POS Sales */}
                  {revenueBreakdown.revenue_categories.map((category) => (
                    <div key={category.account_id} className="flex justify-between items-center py-2 px-3 rounded-lg hover:bg-muted/50">
                      <div className="flex items-center gap-3">
                        <span className="text-xs font-mono text-muted-foreground">{category.account_code}</span>
                        <span>{category.account_name}</span>
                      </div>
                      <span className="font-medium">{formatCurrency(category.total_amount)}</span>
                    </div>
                  ))}
                  <div className="flex justify-between items-center py-2 px-3 border-t text-sm">
                    <span>Gross Revenue</span>
                    <span className="font-semibold">{formatCurrency(revenueBreakdown.totals.gross_revenue)}</span>
                  </div>

                  {/* Discounts, Refunds & Comps */}
                  {(revenueBreakdown.discount_categories.length > 0 || revenueBreakdown.refund_categories?.length > 0) && (
                    <div className="mt-2">
                      <div className="text-sm text-muted-foreground mb-1 px-3">Less: Deductions</div>
                      {revenueBreakdown.discount_categories.map((category) => (
                        <div key={category.account_id} className="flex justify-between items-center py-1 px-3">
                          <div className="flex items-center gap-3">
                            <span className="text-xs font-mono text-muted-foreground">{category.account_code}</span>
                            <span className="text-sm text-red-600">{category.account_name}</span>
                          </div>
                          <span className="font-medium text-red-600">({formatCurrency(Math.abs(category.total_amount))})</span>
                        </div>
                      ))}
                      {revenueBreakdown.refund_categories?.map((category) => (
                        <div key={category.account_id} className="flex justify-between items-center py-1 px-3">
                          <div className="flex items-center gap-3">
                            <span className="text-xs font-mono text-muted-foreground">{category.account_code}</span>
                            <span className="text-sm text-red-600">{category.account_name}</span>
                          </div>
                          <span className="font-medium text-red-600">({formatCurrency(Math.abs(category.total_amount))})</span>
                        </div>
                      ))}
                    </div>
                  )}

                  {/* Net Revenue */}
                  <div className="flex justify-between items-center py-2 px-3 border-t-2 font-semibold">
                    <span>Net Sales Revenue</span>
                    <span>{formatCurrency(revenueBreakdown.totals.net_revenue)}</span>
                  </div>

                  {/* Pass-Through Collections */}
                  {(revenueBreakdown.totals.sales_tax > 0 || revenueBreakdown.totals.tips > 0) && (
                    <div className="mt-4 pt-4 border-t">
                      <div className="text-xs font-semibold mb-2 text-muted-foreground uppercase tracking-wide px-3">
                        OTHER COLLECTIONS (Pass-Through)
                      </div>
                      <div className="bg-muted/30 rounded-lg p-3 space-y-1">
                        {revenueBreakdown.tax_categories.map((category) => (
                          <div key={category.account_id} className="flex justify-between items-center py-1">
                            <div className="flex items-center gap-3">
                              <span className="text-xs font-mono text-muted-foreground">{category.account_code}</span>
                              <span className="text-sm">{category.account_name}</span>
                              <span className="text-xs text-amber-600 font-medium">(Liability)</span>
                            </div>
                            <span className="font-medium text-sm">{formatCurrency(category.total_amount)}</span>
                          </div>
                        ))}
                        {revenueBreakdown.tip_categories.map((category) => (
                          <div key={category.account_id} className="flex justify-between items-center py-1">
                            <div className="flex items-center gap-3">
                              <span className="text-xs font-mono text-muted-foreground">{category.account_code}</span>
                              <span className="text-sm">{category.account_name}</span>
                              <span className="text-xs text-amber-600 font-medium">(Liability)</span>
                            </div>
                            <span className="font-medium text-sm">{formatCurrency(category.total_amount)}</span>
                          </div>
                        ))}
                      </div>
                    </div>
                  )}
                </>
              ) : (
                /* Fallback to journal entries if no POS categorization */
                <>
                  {incomeData?.revenue.map((account) => (
                    <div key={account.id} className="flex justify-between items-center py-2 px-3 rounded-lg hover:bg-muted/50">
                      <div className="flex items-center gap-3">
                        <span className="text-xs font-mono text-muted-foreground">{account.account_code}</span>
                        <span>{account.account_name}</span>
                      </div>
                      <span className="font-medium">{formatCurrency(account.current_balance)}</span>
                    </div>
                  ))}
                  <div className="flex justify-between items-center py-2 px-3 border-t font-semibold">
                    <span>Total Revenue</span>
                    <span>{formatCurrency(totalRevenue)}</span>
                  </div>
                </>
              )}
            </div>
          </div>

          {/* COGS Section */}
          <div>
            <h3 className="font-semibold text-lg mb-3">Cost of Goods Sold</h3>
            <div className="space-y-2">
              {incomeData?.cogs.map((account) => (
                <div key={account.id} className="flex justify-between items-center py-2 px-3 rounded-lg hover:bg-muted/50">
                  <div className="flex items-center gap-3">
                    <span className="text-xs font-mono text-muted-foreground">{account.account_code}</span>
                    <span>{account.account_name}</span>
                  </div>
                  <span className="font-medium">{formatCurrency(account.current_balance)}</span>
                </div>
              ))}
              <div className="flex justify-between items-center py-2 px-3 border-t font-semibold">
                <span>Total COGS</span>
                <span>{formatCurrency(totalCOGS)}</span>
              </div>
            </div>
          </div>

          {/* Gross Profit */}
          <div className="flex justify-between items-center py-3 px-3 bg-muted rounded-lg font-bold text-lg">
            <span>Gross Profit</span>
            <span className={grossProfit >= 0 ? 'text-success' : 'text-destructive'}>
              {formatCurrency(grossProfit)}
            </span>
          </div>

          {/* Expenses Section */}
          <div>
            <h3 className="font-semibold text-lg mb-3">Operating Expenses</h3>
            <div className="space-y-2">
              {incomeData?.expenses.map((account) => (
                <div key={account.id} className="flex justify-between items-center py-2 px-3 rounded-lg hover:bg-muted/50">
                  <div className="flex items-center gap-3">
                    <span className="text-xs font-mono text-muted-foreground">{account.account_code}</span>
                    <span>{account.account_name}</span>
                  </div>
                  <span className="font-medium">{formatCurrency(account.current_balance)}</span>
                </div>
              ))}
              <div className="flex justify-between items-center py-2 px-3 border-t font-semibold">
                <span>Total Expenses</span>
                <span>{formatCurrency(totalExpenses)}</span>
              </div>
            </div>
          </div>

          {/* Net Income */}
          <div className="flex justify-between items-center py-4 px-3 bg-primary/10 border border-primary/20 rounded-lg font-bold text-xl">
            <span>Net Income</span>
            <span className={netIncome >= 0 ? 'text-success' : 'text-destructive'}>
              {formatCurrency(netIncome)}
            </span>
          </div>
        </div>
      </CardContent>
    </Card>
  );
}<|MERGE_RESOLUTION|>--- conflicted
+++ resolved
@@ -8,12 +8,9 @@
 import { generateFinancialReportPDF, generateStandardFilename } from '@/utils/pdfExport';
 import { useRevenueBreakdown } from '@/hooks/useRevenueBreakdown';
 import { calculateDailySalaryAllocation, calculateDailyContractorAllocation } from '@/utils/compensationCalculations';
-<<<<<<< HEAD
 import { useState } from 'react';
 import { Switch } from '@/components/ui/switch';
 import { Label } from '@/components/ui/label';
-=======
->>>>>>> e89bd46e
 
 interface IncomeStatementProps {
   restaurantId: string;
@@ -162,22 +159,14 @@
         .filter(a => a.account_type === 'cogs')
         .reduce((sum, acc) => sum + acc.current_balance, 0);
 
-<<<<<<< HEAD
       if (!glOnly && totalJournalCOGS === 0) {
         const { data: inventoryAgg, error: inventoryError } = await supabase
           .from('inventory_transactions')
           .select('sum:sum(total_cost)')
-=======
-      if (totalJournalCOGS === 0) {
-        const { data: inventoryUsage, error: inventoryError } = await supabase
-          .from('inventory_transactions')
-          .select('total_cost')
->>>>>>> e89bd46e
           .eq('restaurant_id', restaurantId)
           .eq('transaction_type', 'usage')
           .gte('transaction_date', dateFrom.toISOString().split('T')[0])
           .lte('transaction_date', dateTo.toISOString().split('T')[0])
-<<<<<<< HEAD
           .maybeSingle();
 
         if (inventoryError) {
@@ -186,17 +175,6 @@
           }
         } else {
           const inventoryCOGSTotal = Math.abs(Number(inventoryAgg?.sum) || 0);
-=======
-          .limit(10000);
-
-        if (inventoryError) {
-          console.warn('Failed to fetch inventory usage for COGS:', inventoryError);
-        } else {
-          const inventoryCOGSTotal = inventoryUsage?.reduce(
-            (sum, tx) => sum + Math.abs(Number(tx.total_cost) || 0),
-            0
-          ) || 0;
->>>>>>> e89bd46e
 
           if (inventoryCOGSTotal > 0) {
             const mergedCogs = mergeInventoryCOGS(
@@ -217,21 +195,13 @@
         .filter(acc =>
           acc.account_type === 'expense' &&
           (
-<<<<<<< HEAD
             acc.account_subtype === 'payroll' ||
-=======
-            (acc as any).account_subtype === 'payroll' ||
->>>>>>> e89bd46e
             (acc.account_name || '').toLowerCase().includes('payroll')
           )
         )
         .reduce((sum, acc) => sum + acc.current_balance, 0);
 
-<<<<<<< HEAD
       if (!glOnly && payrollExpenseJE === 0) {
-=======
-      if (payrollExpenseJE === 0) {
->>>>>>> e89bd46e
         const fromStr = dateFrom.toISOString().split('T')[0];
         const toStr = dateTo.toISOString().split('T')[0];
 
