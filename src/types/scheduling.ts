--- conflicted
+++ resolved
@@ -93,36 +93,6 @@
   averageHourlyRate: number; // In cents
 }
 
-<<<<<<< HEAD
-export interface SchedulePublication {
-  id: string;
-  restaurant_id: string;
-  week_start_date: string;
-  week_end_date: string;
-  published_by: string;
-  published_at: string;
-  shift_count: number;
-  notification_sent: boolean;
-  notes?: string;
-  created_at: string;
-}
-
-export type ChangeType = 'created' | 'updated' | 'deleted' | 'unpublished';
-
-export interface ScheduleChangeLog {
-  id: string;
-  restaurant_id: string;
-  shift_id?: string | null;
-  employee_id?: string | null;
-  change_type: ChangeType;
-  changed_by: string;
-  changed_at: string;
-  before_data?: Record<string, unknown> | null;
-  after_data?: Record<string, unknown> | null;
-  reason?: string;
-  created_at: string;
-  employee?: Employee; // Joined data
-=======
 export interface EmployeeAvailability {
   id: string;
   restaurant_id: string;
@@ -169,5 +139,4 @@
   time_off_notify_employee: boolean;
   created_at: string;
   updated_at: string;
->>>>>>> 0ca9820a
 }