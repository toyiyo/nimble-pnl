import React, { useState, useMemo } from 'react';
import { Card, CardContent, CardDescription, CardHeader, CardTitle } from '@/components/ui/card';
import { Button } from '@/components/ui/button';
import { Badge } from '@/components/ui/badge';
import { Skeleton } from '@/components/ui/skeleton';
import { Tabs, TabsContent, TabsList, TabsTrigger } from '@/components/ui/tabs';
import { Tooltip, TooltipContent, TooltipProvider, TooltipTrigger } from '@/components/ui/tooltip';
import { useRestaurantContext } from '@/contexts/RestaurantContext';
import { useEmployees } from '@/hooks/useEmployees';
import { useShifts, useDeleteShift } from '@/hooks/useShifts';
import { useCheckConflicts } from '@/hooks/useConflictDetection';
import { usePublishSchedule, useUnpublishSchedule, useWeekPublicationStatus } from '@/hooks/useSchedulePublish';
import { useScheduleChangeLogs } from '@/hooks/useScheduleChangeLogs';
import { EmployeeDialog } from '@/components/EmployeeDialog';
import { Select, SelectContent, SelectItem, SelectTrigger, SelectValue } from '@/components/ui/select';
import { useEmployeePositions } from '@/hooks/useEmployeePositions';
import { ShiftDialog } from '@/components/ShiftDialog';
import { TimeOffRequestDialog } from '@/components/TimeOffRequestDialog';
import { TimeOffList } from '@/components/TimeOffList';
import { AvailabilityDialog } from '@/components/AvailabilityDialog';
import { AvailabilityExceptionDialog } from '@/components/AvailabilityExceptionDialog';
import { ScheduleStatusBadge } from '@/components/ScheduleStatusBadge';
import { PublishScheduleDialog } from '@/components/PublishScheduleDialog';
import { ChangeLogDialog } from '@/components/ChangeLogDialog';
import { ShiftOfferDialog } from '@/components/ShiftOfferDialog';
import { OpenShiftDialog } from '@/components/OpenShiftDialog';
import { ShiftMarketplace } from '@/components/ShiftMarketplace';
import { ShiftApprovalWorkflow } from '@/components/ShiftApprovalWorkflow';
import { useShiftNotifications } from '@/hooks/useShiftNotifications';
import { Unlock, Send, History } from 'lucide-react';
import { 
  Calendar, 
  Plus, 
  Users, 
  DollarSign, 
  Clock,
  Edit,
  Trash2,
  ChevronLeft,
  ChevronRight,
  UserPlus,
  ArrowRightLeft,
  CheckCircle,
  Bell,
  Share2,
  CalendarClock,
  CalendarX,
  AlertTriangle,
} from 'lucide-react';
import { format, startOfWeek, endOfWeek, addWeeks, subWeeks, eachDayOfInterval, isSameDay, parseISO } from 'date-fns';
import * as dateFnsTz from 'date-fns-tz';
import { Employee, Shift, ConflictCheck } from '@/types/scheduling';
import {
  AlertDialog,
  AlertDialogAction,
  AlertDialogCancel,
  AlertDialogContent,
  AlertDialogDescription,
  AlertDialogFooter,
  AlertDialogHeader,
  AlertDialogTitle,
} from '@/components/ui/alert-dialog';

type ShiftCardProps = {
  shift: Shift;
  onEdit: (shift: Shift) => void;
  onDelete: (shift: Shift) => void;
};

const buildConflictKey = (conflict: ConflictCheck) =>
  conflict.time_off_id ? `timeoff-${conflict.time_off_id}` : `${conflict.conflict_type}-${conflict.message}`;

const ShiftCard = ({ shift, onEdit, onDelete }: ShiftCardProps) => {
  const { selectedRestaurant } = useRestaurantContext();
  const restaurantTimezone = selectedRestaurant?.restaurant?.timezone || 'UTC';
  const { fromZonedTime } = dateFnsTz;

  const formatToUTC = (isoString: string) => {
    const date = new Date(isoString);
    const converter = fromZonedTime ?? ((value: Date) => value);
    const utcDate = converter(date, restaurantTimezone);
    const pad = (n: number) => n.toString().padStart(2, '0');
    return `${utcDate.getUTCFullYear()}-${pad(utcDate.getUTCMonth() + 1)}-${pad(utcDate.getUTCDate())} ${pad(utcDate.getUTCHours())}:${pad(utcDate.getUTCMinutes())}:${pad(utcDate.getUTCSeconds())}`;
  };

  const conflictParams = useMemo(() => ({
    employeeId: shift.employee_id,
    restaurantId: shift.restaurant_id,
    startTime: formatToUTC(shift.start_time),
    endTime: formatToUTC(shift.end_time),
  }), [shift, restaurantTimezone]);

  const { conflicts, hasConflicts } = useCheckConflicts(conflictParams);

  return (
    <TooltipProvider>
      <Tooltip>
        <TooltipTrigger asChild>
          <div
            className={`group relative p-2 rounded border transition-colors cursor-pointer ${
              hasConflicts 
                ? 'bg-yellow-50 border-yellow-300 hover:bg-yellow-100' 
                : 'bg-card hover:bg-accent/50'
            }`}
            onClick={() => onEdit(shift)}
          >
            {hasConflicts && (
              <AlertTriangle className="absolute top-1 left-1 h-3 w-3 text-yellow-600" />
            )}
            <div className="text-xs font-medium">
              {format(parseISO(shift.start_time), 'h:mm a')} -{' '}
              {format(parseISO(shift.end_time), 'h:mm a')}
            </div>
            <div className="text-xs text-muted-foreground">{shift.position}</div>
            <Badge
              variant={
                shift.status === 'confirmed'
                  ? 'default'
                  : shift.status === 'cancelled'
                  ? 'destructive'
                  : 'outline'
              }
              className="mt-1 text-xs"
            >
              {shift.status}
            </Badge>
            <div className="absolute top-1 right-1 opacity-0 group-hover:opacity-100 transition-opacity flex gap-1">
              <Button
                size="icon"
                variant="ghost"
                className="h-6 w-6"
                onClick={(e) => {
                  e.stopPropagation();
                  onEdit(shift);
                }}
                aria-label="Edit shift"
              >
                <Edit className="h-3 w-3" />
              </Button>
              <Button
                size="icon"
                variant="ghost"
                className="h-6 w-6"
                onClick={(e) => {
                  e.stopPropagation();
                  onDelete(shift);
                }}
                aria-label="Delete shift"
              >
                <Trash2 className="h-3 w-3" />
              </Button>
            </div>
          </div>
        </TooltipTrigger>
        {hasConflicts && (
          <TooltipContent side="top" className="max-w-xs">
            <div className="space-y-1">
              <p className="font-semibold text-xs">Conflicts:</p>
              {conflicts.map((conflict) => (
                <p key={buildConflictKey(conflict)} className="text-xs">• {conflict.message}</p>
              ))}
            </div>
          </TooltipContent>
        )}
      </Tooltip>
    </TooltipProvider>
  );
};

const Scheduling = () => {
  const { selectedRestaurant } = useRestaurantContext();
  const restaurantId = selectedRestaurant?.restaurant_id || null;

  const [currentWeekStart, setCurrentWeekStart] = useState(startOfWeek(new Date(), { weekStartsOn: 0 }));
  const [employeeDialogOpen, setEmployeeDialogOpen] = useState(false);
  const [shiftDialogOpen, setShiftDialogOpen] = useState(false);
  const [shiftOfferDialogOpen, setShiftOfferDialogOpen] = useState(false);
  const [openShiftDialogOpen, setOpenShiftDialogOpen] = useState(false);
  const [timeOffDialogOpen, setTimeOffDialogOpen] = useState(false);
  const [availabilityDialogOpen, setAvailabilityDialogOpen] = useState(false);
  const [exceptionDialogOpen, setExceptionDialogOpen] = useState(false);
  const [selectedEmployee, setSelectedEmployee] = useState<Employee | undefined>();
  const [selectedShift, setSelectedShift] = useState<Shift | undefined>();
  const [shiftToDelete, setShiftToDelete] = useState<Shift | null>(null);
  const [defaultShiftDate, setDefaultShiftDate] = useState<Date | undefined>();
  const [currentTab, setCurrentTab] = useState('schedule');
  const [publishDialogOpen, setPublishDialogOpen] = useState(false);
  const [changeLogDialogOpen, setChangeLogDialogOpen] = useState(false);
  const [unpublishDialogOpen, setUnpublishDialogOpen] = useState(false);

  const weekEnd = endOfWeek(currentWeekStart, { weekStartsOn: 0 });
  const weekDays = eachDayOfInterval({ start: currentWeekStart, end: weekEnd });

  const { employees, loading: employeesLoading } = useEmployees(restaurantId);
  const { shifts, loading: shiftsLoading } = useShifts(restaurantId, currentWeekStart, weekEnd);
  const { unreadCount } = useShiftNotifications(restaurantId, true);
  const deleteShift = useDeleteShift();
  const publishSchedule = usePublishSchedule();
  const unpublishSchedule = useUnpublishSchedule();
  const { publication, isPublished, loading: publicationLoading } = useWeekPublicationStatus(
    restaurantId,
    currentWeekStart,
    weekEnd
  );
  const { changeLogs, loading: changeLogsLoading } = useScheduleChangeLogs(
    restaurantId,
    currentWeekStart,
    weekEnd
  );

  const activeEmployees = employees.filter(emp => emp.status === 'active');
<<<<<<< HEAD
  
  // Get unique positions for open shift dialog
  const uniquePositions = [...new Set(employees.map(emp => emp.position))].filter(Boolean);
=======
  const { positions, isLoading: positionsLoading } = useEmployeePositions(restaurantId);
  const [positionFilter, setPositionFilter] = useState<string>('all');

  // Apply position filter when present
  const filteredEmployees = positionFilter && positionFilter !== 'all'
    ? activeEmployees.filter(emp => emp.position === positionFilter)
    : activeEmployees;
>>>>>>> b89bdbb7

  // Calculate labor metrics
  const calculateShiftHours = (shift: Shift) => {
    const start = new Date(shift.start_time);
    const end = new Date(shift.end_time);
    const totalMinutes = (end.getTime() - start.getTime()) / (1000 * 60);
    const netMinutes = Math.max(totalMinutes - shift.break_duration, 0);
    return netMinutes / 60;
  };

  const totalScheduledHours = shifts
    .filter(s => filteredEmployees.some(e => e.id === s.employee_id))
    .reduce((sum, shift) => sum + calculateShiftHours(shift), 0);
  
  const totalLaborCost = shifts
    .filter(s => filteredEmployees.some(e => e.id === s.employee_id))
    .reduce((sum, shift) => {
      const employee = employees.find(emp => emp.id === shift.employee_id);
      const hours = calculateShiftHours(shift);
      return sum + (employee ? (employee.hourly_rate / 100) * hours : 0);
    }, 0);

  const handlePreviousWeek = () => {
    setCurrentWeekStart(subWeeks(currentWeekStart, 1));
  };

  const handleNextWeek = () => {
    setCurrentWeekStart(addWeeks(currentWeekStart, 1));
  };

  const handleToday = () => {
    setCurrentWeekStart(startOfWeek(new Date(), { weekStartsOn: 0 }));
  };

  const handleEditEmployee = (employee: Employee) => {
    setSelectedEmployee(employee);
    setEmployeeDialogOpen(true);
  };

  const handleAddEmployee = () => {
    setSelectedEmployee(undefined);
    setEmployeeDialogOpen(true);
  };

  const handleAddShift = (date?: Date) => {
    setSelectedShift(undefined);
    setDefaultShiftDate(date);
    setShiftDialogOpen(true);
  };

  const handleEditShift = (shift: Shift) => {
    setSelectedShift(shift);
    setDefaultShiftDate(undefined);
    setShiftDialogOpen(true);
  };

  const handleOfferShift = (shift: Shift) => {
    setSelectedShift(shift);
    setShiftOfferDialogOpen(true);
  };

  const handleCreateOpenShift = (date?: Date) => {
    setDefaultShiftDate(date);
    setOpenShiftDialogOpen(true);
  };

  const handleDeleteShift = (shift: Shift) => {
    setShiftToDelete(shift);
  };

  const confirmDeleteShift = () => {
    if (shiftToDelete && restaurantId) {
      deleteShift.mutate(
        { id: shiftToDelete.id, restaurantId },
        {
          onSuccess: () => {
            setShiftToDelete(null);
          },
        }
      );
    }
  };

  const handlePublishSchedule = (notes?: string) => {
    if (restaurantId) {
      publishSchedule.mutate(
        {
          restaurantId,
          weekStart: currentWeekStart,
          weekEnd,
          notes,
        },
        {
          onSuccess: () => {
            setPublishDialogOpen(false);
          },
        }
      );
    }
  };

  const handleUnpublishSchedule = () => {
    if (restaurantId) {
      unpublishSchedule.mutate(
        {
          restaurantId,
          weekStart: currentWeekStart,
          weekEnd,
          reason: 'Schedule unpublished for corrections',
        },
        {
          onSuccess: () => {
            setUnpublishDialogOpen(false);
          },
        }
      );
    }
  };

  // Get unique employees scheduled this week (respecting position filter)
  const scheduledEmployeeIds = new Set(
    shifts
      .filter(s => filteredEmployees.some(e => e.id === s.employee_id))
      .map(shift => shift.employee_id)
  );
  const scheduledEmployeeCount = scheduledEmployeeIds.size;

  const getShiftsForDay = (day: Date) => {
    return shifts.filter(shift => isSameDay(parseISO(shift.start_time), day));
  };

  const getShiftsForEmployee = (employeeId: string, day: Date) => {
    return shifts.filter(
      shift => shift.employee_id === employeeId && isSameDay(parseISO(shift.start_time), day)
    );
  };

  if (!restaurantId) {
    return (
      <div className="flex items-center justify-center min-h-[400px]">
        <p className="text-muted-foreground">Please select a restaurant to view schedules.</p>
      </div>
    );
  }

  return (
    <div className="space-y-6">
      {/* Header */}
      <Card className="bg-gradient-to-br from-primary/5 via-accent/5 to-transparent border-primary/10">
        <CardHeader>
          <div className="flex items-center gap-3">
            <div className="p-2 rounded-lg bg-primary/10">
              <Calendar className="h-6 w-6 text-primary transition-transform duration-300 group-hover:scale-110" />
            </div>
            <div>
              <CardTitle className="text-2xl bg-gradient-to-r from-primary to-accent bg-clip-text text-transparent">
                Scheduling
              </CardTitle>
              <CardDescription>Manage employee schedules and labor costs</CardDescription>
            </div>
          </div>
        </CardHeader>
      </Card>

      {/* Tabs for different views */}
      <Tabs value={currentTab} onValueChange={setCurrentTab} className="w-full">
        <TabsList className="grid w-full grid-cols-3">
          <TabsTrigger value="schedule">
            <Calendar className="h-4 w-4 mr-2" />
            Schedule
          </TabsTrigger>
          <TabsTrigger value="marketplace">
            <ArrowRightLeft className="h-4 w-4 mr-2" />
            Marketplace
            {unreadCount > 0 && (
              <Badge variant="destructive" className="ml-2">
                {unreadCount}
              </Badge>
            )}
          </TabsTrigger>
          <TabsTrigger value="approvals">
            <CheckCircle className="h-4 w-4 mr-2" />
            Approvals
          </TabsTrigger>
        </TabsList>

        {/* Schedule Tab */}
        <TabsContent value="schedule" className="space-y-6 mt-6">
      {/* Metrics Row */}
      <div className="grid gap-4 md:grid-cols-3">
        <Card>
          <CardHeader className="flex flex-row items-center justify-between space-y-0 pb-2">
            <CardTitle className="text-sm font-medium">Active Employees</CardTitle>
            <Users className="h-4 w-4 text-muted-foreground" />
          </CardHeader>
          <CardContent>
            {employeesLoading ? (
              <Skeleton className="h-8 w-20" />
            ) : (
              <div className="text-2xl font-bold">{filteredEmployees.length}</div>
            )}
            <p className="text-xs text-muted-foreground">Ready to be scheduled</p>
          </CardContent>
        </Card>

        <Card>
          <CardHeader className="flex flex-row items-center justify-between space-y-0 pb-2">
            <CardTitle className="text-sm font-medium">Total Hours</CardTitle>
            <Clock className="h-4 w-4 text-muted-foreground" />
          </CardHeader>
          <CardContent>
            {shiftsLoading ? (
              <Skeleton className="h-8 w-20" />
            ) : (
              <div className="text-2xl font-bold">{totalScheduledHours.toFixed(1)}</div>
            )}
            <p className="text-xs text-muted-foreground">Scheduled this week</p>
          </CardContent>
        </Card>

        <Card>
          <CardHeader className="flex flex-row items-center justify-between space-y-0 pb-2">
            <CardTitle className="text-sm font-medium">Labor Cost</CardTitle>
            <DollarSign className="h-4 w-4 text-muted-foreground" />
          </CardHeader>
          <CardContent>
            {shiftsLoading ? (
              <Skeleton className="h-8 w-20" />
            ) : (
              <div className="text-2xl font-bold">${totalLaborCost.toFixed(2)}</div>
            )}
            <p className="text-xs text-muted-foreground">Estimated weekly cost</p>
          </CardContent>
        </Card>
      </div>

      {/* Tabs for Schedule, Time-Off, and Availability */}
      <Tabs defaultValue="schedule" className="space-y-4">
        <TabsList>
          <TabsTrigger value="schedule">
            <Calendar className="h-4 w-4 mr-2" />
            Schedule
          </TabsTrigger>
          <TabsTrigger value="timeoff">
            <CalendarX className="h-4 w-4 mr-2" />
            Time-Off
          </TabsTrigger>
          <TabsTrigger value="availability">
            <CalendarClock className="h-4 w-4 mr-2" />
            Availability
          </TabsTrigger>
        </TabsList>

        <TabsContent value="schedule">
          {/* Week Navigation */}
          <Card>
        <CardHeader>
          <div className="flex items-center justify-between">
            <div className="flex items-center gap-2">
              <Button variant="outline" size="icon" onClick={handlePreviousWeek} aria-label="Previous week">
                <ChevronLeft className="h-4 w-4" />
              </Button>
              <Button variant="outline" onClick={handleToday}>
                Today
              </Button>
              <Button variant="outline" size="icon" onClick={handleNextWeek} aria-label="Next week">
                <ChevronRight className="h-4 w-4" />
              </Button>
              <div className="ml-4 text-lg font-semibold">
                {format(currentWeekStart, 'MMM d')} - {format(weekEnd, 'MMM d, yyyy')}
              </div>
              {!publicationLoading && (
                <div className="ml-4">
                  <ScheduleStatusBadge
                    isPublished={isPublished}
                    publishedAt={publication?.published_at}
                    locked={isPublished}
                  />
                </div>
              )}
            </div>
            <div className="flex items-center gap-2">
              {/* Position filter */}
              <div className="w-48">
                <Select value={positionFilter} onValueChange={(v) => setPositionFilter(v)}>
                  <SelectTrigger id="position-filter" aria-label="Filter by position">
                    <SelectValue placeholder={positionsLoading ? 'Loading positions...' : 'All Positions'} />
                  </SelectTrigger>
                  <SelectContent>
                    <SelectItem value="all">All Positions</SelectItem>
                    {positions.map((pos) => (
                      <SelectItem key={pos} value={pos}>{pos}</SelectItem>
                    ))}
                  </SelectContent>
                </Select>
              </div>
              {/* Publishing buttons */}
              {isPublished ? (
                <>
                  <Button
                    variant="outline"
                    size="sm"
                    onClick={() => setChangeLogDialogOpen(true)}
                  >
                    <History className="h-4 w-4 mr-2" />
                    View Changes
                  </Button>
                  <Button
                    variant="outline"
                    size="sm"
                    onClick={() => setUnpublishDialogOpen(true)}
                  >
                    <Unlock className="h-4 w-4 mr-2" />
                    Unpublish
                  </Button>
                </>
              ) : (
                <Button
                  variant="default"
                  size="sm"
                  onClick={() => setPublishDialogOpen(true)}
                  disabled={shifts.length === 0}
                  className="bg-gradient-to-r from-primary to-accent"
                >
                  <Send className="h-4 w-4 mr-2" />
                  Publish Schedule
                </Button>
              )}
              <Button variant="outline" onClick={handleAddEmployee}>
                <UserPlus className="h-4 w-4 mr-2" />
                Add Employee
              </Button>
              <Button variant="outline" onClick={() => handleCreateOpenShift()}>
                <Share2 className="h-4 w-4 mr-2" />
                Open Shift
              </Button>
              <Button onClick={() => handleAddShift()}>
                <Plus className="h-4 w-4 mr-2" />
                Create Shift
              </Button>
            </div>
          </div>
        </CardHeader>

        <CardContent>
          {employeesLoading || shiftsLoading ? (
            <div className="space-y-4">
              <Skeleton className="h-12 w-full" />
              <Skeleton className="h-12 w-full" />
              <Skeleton className="h-12 w-full" />
            </div>
          ) : activeEmployees.length === 0 ? (
            <div className="text-center py-12">
              <Users className="h-12 w-12 mx-auto text-muted-foreground mb-4" />
              <h3 className="text-lg font-semibold mb-2">No employees yet</h3>
              <p className="text-muted-foreground mb-4">Get started by adding your first employee.</p>
              <Button onClick={handleAddEmployee}>
                <UserPlus className="h-4 w-4 mr-2" />
                Add Employee
              </Button>
            </div>
            ) : filteredEmployees.length === 0 ? (
            <div className="text-center py-12">
              <Users className="h-12 w-12 mx-auto text-muted-foreground mb-4" />
              <h3 className="text-lg font-semibold mb-2">No employees match filter</h3>
              <p className="text-muted-foreground mb-4">Try clearing the position filter to see all employees.</p>
              <Button variant="outline" onClick={() => setPositionFilter('all')}>Clear Filter</Button>
            </div>
            ) : (
            <div className="overflow-x-auto">
              <table className="w-full border-collapse">
                <thead>
                  <tr className="border-b">
                    <th className="text-left p-2 font-medium sticky left-0 bg-background">Employee</th>
                    {weekDays.map((day) => (
                      <th key={day.toISOString()} className="text-center p-2 font-medium min-w-[120px]">
                        <div>{format(day, 'EEE')}</div>
                        <div className="text-sm text-muted-foreground">{format(day, 'MMM d')}</div>
                      </th>
                    ))}
                  </tr>
                </thead>
                <tbody>
                  {filteredEmployees.map((employee) => (
                    <tr key={employee.id} className="border-b hover:bg-muted/50 group">
                      <td className="p-2 sticky left-0 bg-background">
                        <div className="flex items-center gap-2 justify-between">
                          <div>
                            <div className="font-medium">{employee.name}</div>
                            <div className="text-sm text-muted-foreground">{employee.position}</div>
                          </div>
                          <Button
                            variant="ghost"
                            size="icon"
                            onClick={() => handleEditEmployee(employee)}
                            className="h-8 w-8 opacity-0 group-hover:opacity-100 transition-opacity"
                            aria-label={`Edit ${employee.name}`}
                          >
                            <Edit className="h-4 w-4" />
                          </Button>
                        </div>
                      </td>
                      {weekDays.map((day) => {
                        const dayShifts = getShiftsForEmployee(employee.id, day);
                        return (
                          <td key={day.toISOString()} className="p-2 align-top">
                            <div className="space-y-1">
                              {dayShifts.map((shift) => (
                                <React.Fragment key={shift.id}>
                                  <ShiftCard
                                    shift={shift}
                                    onEdit={handleEditShift}
                                    onDelete={handleDeleteShift}
                                  />
                                </React.Fragment>
                              ))}
                              <Button
                                variant="outline"
                                size="sm"
                                className="w-full text-xs"
                                onClick={() => handleAddShift(day)}
                              >
                                <Plus className="h-3 w-3 mr-1" />
                                Add
                              </Button>
                            </div>
                          </td>
                        );
                      })}
                    </tr>
                  ))}
                </tbody>
              </table>
            </div>
          )}
        </CardContent>
      </Card>
        </TabsContent>

        {/* Marketplace Tab */}
        <TabsContent value="marketplace" className="mt-6">
          {activeEmployees.length > 0 ? (
            <ShiftMarketplace
              restaurantId={restaurantId}
              // TODO: Replace with actual logged-in user's employee ID
              // For MVP, using first employee as placeholder
              currentEmployeeId={activeEmployees[0]?.id || ''}
            />
          ) : (
            <Card className="bg-gradient-to-br from-muted/50 to-transparent">
              <CardContent className="py-12 text-center">
                <Users className="h-12 w-12 mx-auto text-muted-foreground mb-4" />
                <h3 className="text-lg font-semibold mb-2">No Employees</h3>
                <p className="text-muted-foreground mb-4">Add employees to use the shift marketplace.</p>
                <Button onClick={handleAddEmployee}>
                  <UserPlus className="h-4 w-4 mr-2" />
                  Add Employee
                </Button>
              </CardContent>
            </Card>
          )}
        </TabsContent>

        {/* Approvals Tab */}
        <TabsContent value="approvals" className="mt-6">
          <ShiftApprovalWorkflow restaurantId={restaurantId} />
        </TabsContent>
        {/* Time-Off Tab */}
        <TabsContent value="timeoff">
          <Card>
            <CardHeader>
              <div className="flex items-center justify-between">
                <CardTitle>Time-Off Requests</CardTitle>
                <Button onClick={() => setTimeOffDialogOpen(true)}>
                  <Plus className="h-4 w-4 mr-2" />
                  New Request
                </Button>
              </div>
            </CardHeader>
            <CardContent>
              {restaurantId && <TimeOffList restaurantId={restaurantId} />}
            </CardContent>
          </Card>
        </TabsContent>

        {/* Availability Tab */}
        <TabsContent value="availability">
          <Card>
            <CardHeader>
              <div className="flex items-center justify-between">
                <CardTitle>Employee Availability</CardTitle>
                <div className="flex gap-2">
                  <Button variant="outline" onClick={() => setExceptionDialogOpen(true)}>
                    <CalendarX className="h-4 w-4 mr-2" />
                    Add Exception
                  </Button>
                  <Button onClick={() => setAvailabilityDialogOpen(true)}>
                    <Plus className="h-4 w-4 mr-2" />
                    Set Availability
                  </Button>
                </div>
              </div>
              <CardDescription>
                Manage recurring weekly availability and one-time exceptions
              </CardDescription>
            </CardHeader>
            <CardContent>
              <p className="text-sm text-muted-foreground">
                Set employee availability preferences to automatically detect scheduling conflicts.
              </p>
            </CardContent>
          </Card>
        </TabsContent>
  </Tabs>

      {/* Dialogs */}
      {restaurantId && (
        <>
          <EmployeeDialog
            open={employeeDialogOpen}
            onOpenChange={setEmployeeDialogOpen}
            employee={selectedEmployee}
            restaurantId={restaurantId}
          />
          <ShiftDialog
            open={shiftDialogOpen}
            onOpenChange={setShiftDialogOpen}
            shift={selectedShift}
            restaurantId={restaurantId}
            defaultDate={defaultShiftDate}
          />
          <ShiftOfferDialog
            open={shiftOfferDialogOpen}
            onOpenChange={setShiftOfferDialogOpen}
            shift={selectedShift!}
            employeeId={selectedShift?.employee_id || ''}
            restaurantId={restaurantId}
          />
          <OpenShiftDialog
            open={openShiftDialogOpen}
            onOpenChange={setOpenShiftDialogOpen}
            restaurantId={restaurantId}
            defaultDate={defaultShiftDate}
            availablePositions={uniquePositions as string[]}
          />
          <TimeOffRequestDialog
            open={timeOffDialogOpen}
            onOpenChange={setTimeOffDialogOpen}
            restaurantId={restaurantId}
          />
          <AvailabilityDialog
            open={availabilityDialogOpen}
            onOpenChange={setAvailabilityDialogOpen}
            restaurantId={restaurantId}
          />
          <AvailabilityExceptionDialog
            open={exceptionDialogOpen}
            onOpenChange={setExceptionDialogOpen}
            restaurantId={restaurantId}
          />
        </>
      )}

      {/* Publish Schedule Dialog */}
      <PublishScheduleDialog
        open={publishDialogOpen}
        onOpenChange={setPublishDialogOpen}
        weekStart={currentWeekStart}
        weekEnd={weekEnd}
        shiftCount={shifts.length}
        employeeCount={scheduledEmployeeCount}
        totalHours={totalScheduledHours}
        onConfirm={handlePublishSchedule}
        isPublishing={publishSchedule.isPending}
      />

      {/* Change Log Dialog */}
      <ChangeLogDialog
        open={changeLogDialogOpen}
        onOpenChange={setChangeLogDialogOpen}
        changeLogs={changeLogs}
        loading={changeLogsLoading}
      />

      {/* Unpublish Confirmation Dialog */}
      <AlertDialog open={unpublishDialogOpen} onOpenChange={setUnpublishDialogOpen}>
        <AlertDialogContent>
          <AlertDialogHeader>
            <AlertDialogTitle>Unpublish Schedule</AlertDialogTitle>
            <AlertDialogDescription>
              Are you sure you want to unpublish this schedule? This will unlock all shifts for editing
              and notify employees that the schedule has changed.
            </AlertDialogDescription>
          </AlertDialogHeader>
          <AlertDialogFooter>
            <AlertDialogCancel>Cancel</AlertDialogCancel>
            <AlertDialogAction
              onClick={handleUnpublishSchedule}
              className="bg-gradient-to-r from-primary to-accent"
            >
              Unpublish
            </AlertDialogAction>
          </AlertDialogFooter>
        </AlertDialogContent>
      </AlertDialog>

      {/* Delete Confirmation Dialog */}
      <AlertDialog open={!!shiftToDelete} onOpenChange={() => setShiftToDelete(null)}>
        <AlertDialogContent>
          <AlertDialogHeader>
            <AlertDialogTitle>Delete Shift</AlertDialogTitle>
            <AlertDialogDescription>
              Are you sure you want to delete this shift? This action cannot be undone.
            </AlertDialogDescription>
          </AlertDialogHeader>
          <AlertDialogFooter>
            <AlertDialogCancel>Cancel</AlertDialogCancel>
            <AlertDialogAction onClick={confirmDeleteShift} className="bg-destructive text-destructive-foreground hover:bg-destructive/90">
              Delete
            </AlertDialogAction>
          </AlertDialogFooter>
        </AlertDialogContent>
      </AlertDialog>
        </TabsContent>
      </Tabs>
    </div>
  );
};

export default Scheduling;<|MERGE_RESOLUTION|>--- conflicted
+++ resolved
@@ -209,11 +209,9 @@
   );
 
   const activeEmployees = employees.filter(emp => emp.status === 'active');
-<<<<<<< HEAD
   
   // Get unique positions for open shift dialog
   const uniquePositions = [...new Set(employees.map(emp => emp.position))].filter(Boolean);
-=======
   const { positions, isLoading: positionsLoading } = useEmployeePositions(restaurantId);
   const [positionFilter, setPositionFilter] = useState<string>('all');
 
@@ -221,7 +219,6 @@
   const filteredEmployees = positionFilter && positionFilter !== 'all'
     ? activeEmployees.filter(emp => emp.position === positionFilter)
     : activeEmployees;
->>>>>>> b89bdbb7
 
   // Calculate labor metrics
   const calculateShiftHours = (shift: Shift) => {
